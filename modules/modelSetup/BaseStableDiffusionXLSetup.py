from abc import ABCMeta
from random import Random

import torch
from diffusers.models.attention_processor import AttnProcessor, XFormersAttnProcessor, AttnProcessor2_0
from diffusers.utils import is_xformers_available
from torch import Tensor
from torch.utils.checkpoint import checkpoint

from modules.model.StableDiffusionXLModel import StableDiffusionXLModel
from modules.modelSetup.BaseModelSetup import BaseModelSetup
from modules.modelSetup.mixin.ModelSetupDebugMixin import ModelSetupDebugMixin
from modules.modelSetup.mixin.ModelSetupDiffusionLossMixin import ModelSetupDiffusionLossMixin
from modules.modelSetup.mixin.ModelSetupDiffusionNoiseMixin import ModelSetupDiffusionNoiseMixin
from modules.modelSetup.stableDiffusion.checkpointing_util import \
    enable_checkpointing_for_transformer_blocks, enable_checkpointing_for_clip_encoder_layers, \
    create_checkpointed_forward
from modules.util.TrainProgress import TrainProgress
from modules.util.args.TrainArgs import TrainArgs
from modules.util.dtype_util import create_autocast_context, disable_fp16_autocast_context
from modules.util.enum.AttentionMechanism import AttentionMechanism
from modules.util.enum.TrainingMethod import TrainingMethod


class BaseStableDiffusionXLSetup(
    BaseModelSetup,
    ModelSetupDiffusionLossMixin,
    ModelSetupDebugMixin,
    ModelSetupDiffusionNoiseMixin,
    metaclass=ABCMeta
):

    def setup_optimizations(
            self,
            model: StableDiffusionXLModel,
            args: TrainArgs,
    ):
        if args.attention_mechanism == AttentionMechanism.DEFAULT:
            model.unet.set_attn_processor(AttnProcessor())
        elif args.attention_mechanism == AttentionMechanism.XFORMERS and is_xformers_available():
            try:
                model.unet.set_attn_processor(XFormersAttnProcessor())
                model.vae.enable_xformers_memory_efficient_attention()
            except Exception as e:
                print(
                    "Could not enable memory efficient attention. Make sure xformers is installed"
                    f" correctly and a GPU is available: {e}"
                )
        elif args.attention_mechanism == AttentionMechanism.SDP:
            model.unet.set_attn_processor(AttnProcessor2_0())

            if is_xformers_available():
                try:
                    model.vae.enable_xformers_memory_efficient_attention()
                except Exception as e:
                    print(
                        "Could not enable memory efficient attention. Make sure xformers is installed"
                        f" correctly and a GPU is available: {e}"
                    )

        if args.gradient_checkpointing:
            model.unet.enable_gradient_checkpointing()
            enable_checkpointing_for_transformer_blocks(model.unet)
            enable_checkpointing_for_clip_encoder_layers(model.text_encoder_1)
            enable_checkpointing_for_clip_encoder_layers(model.text_encoder_2)

        model.autocast_context, model.train_dtype = create_autocast_context(self.train_device, args.train_dtype, [
            args.prior_weight_dtype,
            args.text_encoder_weight_dtype,
            args.text_encoder_2_weight_dtype,
            args.prior_weight_dtype,
            args.lora_weight_dtype if args.training_method == TrainingMethod.LORA else None,
            args.embedding_weight_dtype if args.training_method == TrainingMethod.EMBEDDING else None,
        ])

        model.vae_autocast_context, model.vae_train_dtype = disable_fp16_autocast_context(
            self.train_device,
            args.train_dtype,
            args.fallback_train_dtype,
            [
                args.vae_weight_dtype,
            ]
        )

    def __encode_text(
            self,
            model: StableDiffusionXLModel,
            text_encoder_layer_skip: int,
            text_encoder_2_layer_skip: int,
            tokens_1: Tensor = None,
            tokens_2: Tensor = None,
            text_encoder_1_output: Tensor = None,
            text_encoder_2_output: Tensor = None,
            pooled_text_encoder_2_output: Tensor = None,
            text: str = None,
    ):
        if tokens_1 is None and text is not None:
            tokenizer_output = model.tokenizer_1(
                text,
                padding='max_length',
                truncation=True,
                max_length=77,
                return_tensors="pt",
            )
            tokens_1 = tokenizer_output.input_ids.to(model.text_encoder_1.device)

        if tokens_2 is None and text is not None:
            tokenizer_output = model.tokenizer_2(
                text,
                padding='max_length',
                truncation=True,
                max_length=77,
                return_tensors="pt",
            )
            tokens_2 = tokenizer_output.input_ids.to(model.text_encoder_2.device)

        if text_encoder_1_output is None:
            text_encoder_1_output = model.text_encoder_1(
                tokens_1, output_hidden_states=True, return_dict=True
            )
            text_encoder_1_output = text_encoder_1_output.hidden_states[-(2 + text_encoder_layer_skip)]

        if text_encoder_2_output is None or pooled_text_encoder_2_output is None:
            text_encoder_2_output = model.text_encoder_2(
                tokens_2, output_hidden_states=True, return_dict=True
            )
            pooled_text_encoder_2_output = text_encoder_2_output.text_embeds
            text_encoder_2_output = text_encoder_2_output.hidden_states[-(2 + text_encoder_2_layer_skip)]

        text_encoder_output = torch.concat([text_encoder_1_output, text_encoder_2_output], dim=-1)

        return text_encoder_output, pooled_text_encoder_2_output

    def predict(
            self,
            model: StableDiffusionXLModel,
            batch: dict,
            args: TrainArgs,
            train_progress: TrainProgress,
            *,
            deterministic: bool = False,
    ) -> dict:
        with model.autocast_context:
            generator = torch.Generator(device=args.train_device)
            generator.manual_seed(train_progress.global_step)
            rand = Random(train_progress.global_step)

            is_align_prop_step = args.align_prop and (rand.random() < args.align_prop_probability)

            vae_scaling_factor = model.vae.config['scaling_factor']

            text_encoder_output, pooled_text_encoder_2_output = self.__encode_text(
                model,
                args.text_encoder_layer_skip,
                args.text_encoder_2_layer_skip,
                tokens_1=batch['tokens_1'],
                tokens_2=batch['tokens_2'],
                text_encoder_1_output=batch[
                    'text_encoder_1_hidden_state'] if not args.train_text_encoder and args.training_method != TrainingMethod.EMBEDDING else None,
                text_encoder_2_output=batch[
                    'text_encoder_2_hidden_state'] if not args.train_text_encoder_2 and args.training_method != TrainingMethod.EMBEDDING else None,
                pooled_text_encoder_2_output=batch[
                    'text_encoder_2_pooled_state'] if not args.train_text_encoder_2 and args.training_method != TrainingMethod.EMBEDDING else None,
            )

            latent_image = batch['latent_image']
            scaled_latent_image = latent_image * vae_scaling_factor

            scaled_latent_conditioning_image = None
            if args.model_type.has_conditioning_image_input():
                scaled_latent_conditioning_image = batch['latent_conditioning_image'] * vae_scaling_factor

            latent_noise = self._create_noise(scaled_latent_image, args, generator)

            if is_align_prop_step and not deterministic:
                dummy = torch.zeros((1,), device=self.train_device)
                dummy.requires_grad_(True)

                negative_text_encoder_output, negative_pooled_text_encoder_2_output = self.__encode_text(
                    model,
                    args.text_encoder_layer_skip,
                    args.text_encoder_2_layer_skip,
                    text="",
                )
                negative_text_encoder_output = negative_text_encoder_output \
                    .expand((scaled_latent_image.shape[0], -1, -1))
                negative_pooled_text_encoder_2_output = negative_pooled_text_encoder_2_output \
                    .expand((scaled_latent_image.shape[0], -1))

                model.noise_scheduler.set_timesteps(args.align_prop_steps)

                scaled_noisy_latent_image = latent_noise

                timestep_high = int(args.align_prop_steps * args.max_noising_strength)
                timestep_low = \
                    int(args.align_prop_steps * args.max_noising_strength * (1.0 - args.align_prop_truncate_steps))

                truncate_timestep_index = args.align_prop_steps - rand.randint(timestep_low, timestep_high)

                # original size of the image
                original_height = scaled_noisy_latent_image.shape[2] * 8
                original_width = scaled_noisy_latent_image.shape[3] * 8
                crops_coords_top = 0
                crops_coords_left = 0
                target_height = scaled_noisy_latent_image.shape[2] * 8
                target_width = scaled_noisy_latent_image.shape[3] * 8

                add_time_ids = torch.tensor([
                    original_height,
                    original_width,
                    crops_coords_top,
                    crops_coords_left,
                    target_height,
                    target_width
                ]).unsqueeze(0).expand((scaled_latent_image.shape[0], -1))

                add_time_ids = add_time_ids.to(
                    dtype=scaled_noisy_latent_image.dtype,
                    device=scaled_noisy_latent_image.device,
                )

                added_cond_kwargs = {"text_embeds": pooled_text_encoder_2_output, "time_ids": add_time_ids}
                negative_added_cond_kwargs = {"text_embeds": negative_pooled_text_encoder_2_output,
                                              "time_ids": add_time_ids}

                checkpointed_unet = create_checkpointed_forward(model.unet, self.train_device)

                for step in range(args.align_prop_steps):
                    timestep = model.noise_scheduler.timesteps[step] \
                        .expand((scaled_latent_image.shape[0],)) \
                        .to(device=model.unet.device)

                    if args.model_type.has_mask_input() and args.model_type.has_conditioning_image_input():
                        latent_input = torch.concat(
                            [scaled_noisy_latent_image, batch['latent_mask'], scaled_latent_conditioning_image], 1
                        )
                    else:
                        latent_input = scaled_noisy_latent_image

                    predicted_latent_noise = checkpointed_unet(
                        sample=latent_input,
                        timestep=timestep,
                        encoder_hidden_states=text_encoder_output,
                        added_cond_kwargs=added_cond_kwargs,
                    ).sample

                    negative_predicted_latent_noise = checkpointed_unet(
                        sample=latent_input,
                        timestep=timestep,
                        encoder_hidden_states=negative_text_encoder_output,
                        added_cond_kwargs=negative_added_cond_kwargs,
                    ).sample

                    cfg_grad = (predicted_latent_noise - negative_predicted_latent_noise)
                    cfg_predicted_latent_noise = negative_predicted_latent_noise + args.align_prop_cfg_scale * cfg_grad

                    scaled_noisy_latent_image = model.noise_scheduler \
                        .step(cfg_predicted_latent_noise, timestep[0].long(), scaled_noisy_latent_image) \
                        .prev_sample

                    if step < truncate_timestep_index:
                        scaled_noisy_latent_image = scaled_noisy_latent_image.detach()

                    if self.debug_mode:
                        with torch.no_grad():
                            # predicted image
                            predicted_image = self._project_latent_to_image_sdxl(scaled_noisy_latent_image)
                            self._save_image(
                                predicted_image,
                                args.debug_dir + "/training_batches",
                                "2-predicted_image_" + str(step),
                                train_progress.global_step,
                                True
                            )

                predicted_latent_image = scaled_noisy_latent_image / vae_scaling_factor
                predicted_latent_image = predicted_latent_image.to(dtype=model.vae.dtype)

                predicted_image = []
                for x in predicted_latent_image.split(1):
                    predicted_image.append(torch.utils.checkpoint.checkpoint(
                        model.vae.decode,
                        x,
                        use_reentrant=False
                    ).sample)
                predicted_image = torch.cat(predicted_image)

                model_output_data = {
                    'loss_type': 'align_prop',
                    'predicted': predicted_image,
                }
            else:
                if not deterministic:
                    timestep = torch.randint(
                        low=0,
                        high=int(model.noise_scheduler.config['num_train_timesteps'] * args.max_noising_strength),
                        size=(scaled_latent_image.shape[0],),
                        generator=generator,
                        device=scaled_latent_image.device,
                    ).long()
                else:
                    # -1 is for zero-based indexing
                    timestep = torch.tensor(
                        int(model.noise_scheduler.config['num_train_timesteps'] * 0.5) - 1,
                        dtype=torch.long,
                        device=scaled_latent_image.device,
                    )

                scaled_noisy_latent_image = model.noise_scheduler.add_noise(
                    original_samples=scaled_latent_image, noise=latent_noise, timesteps=timestep
                )

                # original size of the image
                original_height = batch['original_resolution'][0]
                original_width = batch['original_resolution'][1]
                crops_coords_top = batch['crop_offset'][0]
                crops_coords_left = batch['crop_offset'][1]
                target_height = batch['crop_resolution'][0]
                target_width = batch['crop_resolution'][1]

                add_time_ids = torch.stack([
                    original_height,
                    original_width,
                    crops_coords_top,
                    crops_coords_left,
                    target_height,
                    target_width
                ], dim=1)

                add_time_ids = add_time_ids.to(
                    dtype=scaled_noisy_latent_image.dtype,
                    device=scaled_noisy_latent_image.device,
                )

                if args.model_type.has_mask_input() and args.model_type.has_conditioning_image_input():
                    latent_input = torch.concat(
                        [scaled_noisy_latent_image, batch['latent_mask'], scaled_latent_conditioning_image], 1
                    )
                else:
                    latent_input = scaled_noisy_latent_image

                added_cond_kwargs = {"text_embeds": pooled_text_encoder_2_output, "time_ids": add_time_ids}
                predicted_latent_noise = model.unet(
                    sample=latent_input,
                    timestep=timestep,
                    encoder_hidden_states=text_encoder_output,
                    added_cond_kwargs=added_cond_kwargs,
                ).sample

                model_output_data = {}

                if model.noise_scheduler.config.prediction_type == 'epsilon':
                    model_output_data = {
                        'loss_type': 'target',
                        'predicted': predicted_latent_noise,
                        'target': latent_noise,
                    }
                elif model.noise_scheduler.config.prediction_type == 'v_prediction':
                    target_velocity = model.noise_scheduler.get_velocity(scaled_latent_image, latent_noise, timestep)
                    model_output_data = {
                        'loss_type': 'target',
                        'predicted': predicted_latent_noise,
                        'target': target_velocity,
                    }

            if args.debug_mode:
                with torch.no_grad():
                    self._save_text(
                        self._decode_tokens(batch['tokens_1'], model.tokenizer_1),
                        args.debug_dir + "/training_batches",
                        "7-prompt",
                        train_progress.global_step,
                    )

                    if is_align_prop_step:
                        # noise
                        self._save_image(
                            self._project_latent_to_image_sdxl(latent_noise),
                            args.debug_dir + "/training_batches",
                            "1-noise",
                            train_progress.global_step,
                            True
                        )

<<<<<<< HEAD
            predicted_latent_image = scaled_noisy_latent_image / vae_scaling_factor
            predicted_latent_image = predicted_latent_image.to(dtype=model.vae.dtype)

            predicted_image = []
            for x in predicted_latent_image.split(1):
                predicted_image.append(torch.utils.checkpoint.checkpoint(
                    model.vae.decode,
                    x,
                    use_reentrant=False
                ).sample)
            predicted_image = torch.cat(predicted_image)

            model_output_data = {
                'loss_type': 'align_prop',
                'predicted': predicted_image,
            }
        else:
            if not deterministic:
                min_timestep = 0
                max_timestep = int(model.noise_scheduler.config['num_train_timesteps'] * args.max_noising_strength)
                if args.noising_bias == 0:
                    timestep = torch.randint(
                        low=min_timestep,
                        high=max_timestep,
                        size=(scaled_latent_image.shape[0],),
                        generator=generator,
                        device=scaled_latent_image.device,
                    ).long()
                else:
                    np.random.seed(train_progress.global_step)
                    weights = np.linspace(0, 1, max_timestep - min_timestep)
                    weights = 1 / (1 + np.exp(-args.noising_bias * (weights - 0.5))) # Sigmoid
                    weights /= np.sum(weights)
                    samples = np.random.choice(np.arange(min_timestep, max_timestep), size=(scaled_latent_image.shape[0],), p=weights)
                    timestep = torch.tensor(samples, dtype=torch.long, device=scaled_latent_image.device)
            else:
                # -1 is for zero-based indexing
                timestep = torch.tensor(
                    int(model.noise_scheduler.config['num_train_timesteps'] * 0.5) - 1,
                    dtype=torch.long,
                    device=scaled_latent_image.device,
                )

            scaled_noisy_latent_image = model.noise_scheduler.add_noise(
                original_samples=scaled_latent_image, noise=latent_noise, timesteps=timestep
            )

            # original size of the image
            original_height = batch['original_resolution'][0]
            original_width = batch['original_resolution'][1]
            crops_coords_top = batch['crop_offset'][0]
            crops_coords_left = batch['crop_offset'][1]
            target_height = batch['crop_resolution'][0]
            target_width = batch['crop_resolution'][1]

            add_time_ids = torch.stack([
                original_height,
                original_width,
                crops_coords_top,
                crops_coords_left,
                target_height,
                target_width
            ], dim=1)

            add_time_ids = add_time_ids.to(
                dtype=scaled_noisy_latent_image.dtype,
                device=scaled_noisy_latent_image.device,
            )

            if args.model_type.has_mask_input() and args.model_type.has_conditioning_image_input():
                latent_input = torch.concat(
                    [scaled_noisy_latent_image, batch['latent_mask'], scaled_latent_conditioning_image], 1
                )
            else:
                latent_input = scaled_noisy_latent_image

            added_cond_kwargs = {"text_embeds": pooled_text_encoder_2_output, "time_ids": add_time_ids}
            predicted_latent_noise = model.unet(
                sample=latent_input,
                timestep=timestep,
                encoder_hidden_states=text_encoder_output,
                added_cond_kwargs=added_cond_kwargs,
            ).sample

            model_output_data = {}

            if model.noise_scheduler.config.prediction_type == 'epsilon':
                model_output_data = {
                    'loss_type': 'target',
                    'predicted': predicted_latent_noise,
                    'target': latent_noise,
                }
            elif model.noise_scheduler.config.prediction_type == 'v_prediction':
                target_velocity = model.noise_scheduler.get_velocity(scaled_latent_image, latent_noise, timestep)
                model_output_data = {
                    'loss_type': 'target',
                    'predicted': predicted_latent_noise,
                    'target': target_velocity,
                }

        if args.debug_mode:
            with torch.no_grad():
                self._save_text(
                    self._decode_tokens(batch['tokens_1'], model.tokenizer_1),
                    args.debug_dir + "/training_batches",
                    "7-prompt",
                    train_progress.global_step,
                )

                if is_align_prop_step:
                    # noise
                    self._save_image(
                        self._project_latent_to_image_sdxl(latent_noise),
                        args.debug_dir + "/training_batches",
                        "1-noise",
                        train_progress.global_step,
                        True
                    )

                    # image
                    self._save_image(
                        self._project_latent_to_image_sdxl(scaled_latent_image),
                        args.debug_dir + "/training_batches",
                        "2-image",
                        model.train_progress.global_step,
                        True
                    )
                else:
                    # noise
                    self._save_image(
                        self._project_latent_to_image_sdxl(latent_noise),
                        args.debug_dir + "/training_batches",
                        "1-noise",
                        train_progress.global_step,
                        True
                    )
=======
                        # image
                        self._save_image(
                            self._project_latent_to_image_sdxl(scaled_latent_image),
                            args.debug_dir + "/training_batches",
                            "2-image",
                            model.train_progress.global_step,
                            True
                        )
                    else:
                        # noise
                        self._save_image(
                            self._project_latent_to_image_sdxl(latent_noise),
                            args.debug_dir + "/training_batches",
                            "1-noise",
                            train_progress.global_step,
                            True
                        )
>>>>>>> ead910ee

                        # predicted noise
                        self._save_image(
                            self._project_latent_to_image_sdxl(predicted_latent_noise),
                            args.debug_dir + "/training_batches",
                            "2-predicted_noise",
                            train_progress.global_step,
                            True
                        )

                        # noisy image
                        self._save_image(
                            self._project_latent_to_image_sdxl(scaled_noisy_latent_image),
                            args.debug_dir + "/training_batches",
                            "3-noisy_image",
                            train_progress.global_step,
                            True
                        )

                        # predicted image
                        alphas_cumprod = model.noise_scheduler.alphas_cumprod.to(args.train_device)
                        sqrt_alpha_prod = alphas_cumprod[timestep] ** 0.5
                        sqrt_alpha_prod = sqrt_alpha_prod.flatten().reshape(-1, 1, 1, 1)

                        sqrt_one_minus_alpha_prod = (1 - alphas_cumprod[timestep]) ** 0.5
                        sqrt_one_minus_alpha_prod = sqrt_one_minus_alpha_prod.flatten().reshape(-1, 1, 1, 1)

                        scaled_predicted_latent_image = \
                            (scaled_noisy_latent_image - predicted_latent_noise * sqrt_one_minus_alpha_prod) \
                            / sqrt_alpha_prod
                        self._save_image(
                            self._project_latent_to_image_sdxl(scaled_predicted_latent_image),
                            args.debug_dir + "/training_batches",
                            "4-predicted_image",
                            model.train_progress.global_step,
                            True
                        )

                        # image
                        self._save_image(
                            self._project_latent_to_image_sdxl(scaled_latent_image),
                            args.debug_dir + "/training_batches",
                            "5-image",
                            model.train_progress.global_step,
                            True
                        )

        return model_output_data

    def calculate_loss(
            self,
            model: StableDiffusionXLModel,
            batch: dict,
            data: dict,
            args: TrainArgs,
    ) -> Tensor:
        return self._diffusion_losses(
            batch=batch,
            data=data,
            args=args,
            train_device=self.train_device,
            betas=model.noise_scheduler.betas.to(device=self.train_device),
        ).mean()<|MERGE_RESOLUTION|>--- conflicted
+++ resolved
@@ -291,13 +291,23 @@
                 }
             else:
                 if not deterministic:
-                    timestep = torch.randint(
-                        low=0,
-                        high=int(model.noise_scheduler.config['num_train_timesteps'] * args.max_noising_strength),
-                        size=(scaled_latent_image.shape[0],),
-                        generator=generator,
-                        device=scaled_latent_image.device,
-                    ).long()
+                    min_timestep = 0
+                    max_timestep = int(model.noise_scheduler.config['num_train_timesteps'] * args.max_noising_strength)
+                    if args.noising_bias == 0:
+                        timestep = torch.randint(
+                            low=min_timestep,
+                            high=max_timestep,
+                            size=(scaled_latent_image.shape[0],),
+                            generator=generator,
+                            device=scaled_latent_image.device,
+                        ).long()
+                    else:
+                        np.random.seed(train_progress.global_step)
+                        weights = np.linspace(0, 1, max_timestep - min_timestep)
+                        weights = 1 / (1 + np.exp(-args.noising_bias * (weights - 0.5))) # Sigmoid
+                        weights /= np.sum(weights)
+                        samples = np.random.choice(np.arange(min_timestep, max_timestep), size=(scaled_latent_image.shape[0],), p=weights)
+                        timestep = torch.tensor(samples, dtype=torch.long, device=scaled_latent_image.device)
                 else:
                     # -1 is for zero-based indexing
                     timestep = torch.tensor(
@@ -382,144 +392,6 @@
                             True
                         )
 
-<<<<<<< HEAD
-            predicted_latent_image = scaled_noisy_latent_image / vae_scaling_factor
-            predicted_latent_image = predicted_latent_image.to(dtype=model.vae.dtype)
-
-            predicted_image = []
-            for x in predicted_latent_image.split(1):
-                predicted_image.append(torch.utils.checkpoint.checkpoint(
-                    model.vae.decode,
-                    x,
-                    use_reentrant=False
-                ).sample)
-            predicted_image = torch.cat(predicted_image)
-
-            model_output_data = {
-                'loss_type': 'align_prop',
-                'predicted': predicted_image,
-            }
-        else:
-            if not deterministic:
-                min_timestep = 0
-                max_timestep = int(model.noise_scheduler.config['num_train_timesteps'] * args.max_noising_strength)
-                if args.noising_bias == 0:
-                    timestep = torch.randint(
-                        low=min_timestep,
-                        high=max_timestep,
-                        size=(scaled_latent_image.shape[0],),
-                        generator=generator,
-                        device=scaled_latent_image.device,
-                    ).long()
-                else:
-                    np.random.seed(train_progress.global_step)
-                    weights = np.linspace(0, 1, max_timestep - min_timestep)
-                    weights = 1 / (1 + np.exp(-args.noising_bias * (weights - 0.5))) # Sigmoid
-                    weights /= np.sum(weights)
-                    samples = np.random.choice(np.arange(min_timestep, max_timestep), size=(scaled_latent_image.shape[0],), p=weights)
-                    timestep = torch.tensor(samples, dtype=torch.long, device=scaled_latent_image.device)
-            else:
-                # -1 is for zero-based indexing
-                timestep = torch.tensor(
-                    int(model.noise_scheduler.config['num_train_timesteps'] * 0.5) - 1,
-                    dtype=torch.long,
-                    device=scaled_latent_image.device,
-                )
-
-            scaled_noisy_latent_image = model.noise_scheduler.add_noise(
-                original_samples=scaled_latent_image, noise=latent_noise, timesteps=timestep
-            )
-
-            # original size of the image
-            original_height = batch['original_resolution'][0]
-            original_width = batch['original_resolution'][1]
-            crops_coords_top = batch['crop_offset'][0]
-            crops_coords_left = batch['crop_offset'][1]
-            target_height = batch['crop_resolution'][0]
-            target_width = batch['crop_resolution'][1]
-
-            add_time_ids = torch.stack([
-                original_height,
-                original_width,
-                crops_coords_top,
-                crops_coords_left,
-                target_height,
-                target_width
-            ], dim=1)
-
-            add_time_ids = add_time_ids.to(
-                dtype=scaled_noisy_latent_image.dtype,
-                device=scaled_noisy_latent_image.device,
-            )
-
-            if args.model_type.has_mask_input() and args.model_type.has_conditioning_image_input():
-                latent_input = torch.concat(
-                    [scaled_noisy_latent_image, batch['latent_mask'], scaled_latent_conditioning_image], 1
-                )
-            else:
-                latent_input = scaled_noisy_latent_image
-
-            added_cond_kwargs = {"text_embeds": pooled_text_encoder_2_output, "time_ids": add_time_ids}
-            predicted_latent_noise = model.unet(
-                sample=latent_input,
-                timestep=timestep,
-                encoder_hidden_states=text_encoder_output,
-                added_cond_kwargs=added_cond_kwargs,
-            ).sample
-
-            model_output_data = {}
-
-            if model.noise_scheduler.config.prediction_type == 'epsilon':
-                model_output_data = {
-                    'loss_type': 'target',
-                    'predicted': predicted_latent_noise,
-                    'target': latent_noise,
-                }
-            elif model.noise_scheduler.config.prediction_type == 'v_prediction':
-                target_velocity = model.noise_scheduler.get_velocity(scaled_latent_image, latent_noise, timestep)
-                model_output_data = {
-                    'loss_type': 'target',
-                    'predicted': predicted_latent_noise,
-                    'target': target_velocity,
-                }
-
-        if args.debug_mode:
-            with torch.no_grad():
-                self._save_text(
-                    self._decode_tokens(batch['tokens_1'], model.tokenizer_1),
-                    args.debug_dir + "/training_batches",
-                    "7-prompt",
-                    train_progress.global_step,
-                )
-
-                if is_align_prop_step:
-                    # noise
-                    self._save_image(
-                        self._project_latent_to_image_sdxl(latent_noise),
-                        args.debug_dir + "/training_batches",
-                        "1-noise",
-                        train_progress.global_step,
-                        True
-                    )
-
-                    # image
-                    self._save_image(
-                        self._project_latent_to_image_sdxl(scaled_latent_image),
-                        args.debug_dir + "/training_batches",
-                        "2-image",
-                        model.train_progress.global_step,
-                        True
-                    )
-                else:
-                    # noise
-                    self._save_image(
-                        self._project_latent_to_image_sdxl(latent_noise),
-                        args.debug_dir + "/training_batches",
-                        "1-noise",
-                        train_progress.global_step,
-                        True
-                    )
-=======
                         # image
                         self._save_image(
                             self._project_latent_to_image_sdxl(scaled_latent_image),
@@ -537,7 +409,6 @@
                             train_progress.global_step,
                             True
                         )
->>>>>>> ead910ee
 
                         # predicted noise
                         self._save_image(
