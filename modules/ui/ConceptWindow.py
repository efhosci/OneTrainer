--- conflicted
+++ resolved
@@ -763,11 +763,7 @@
         self.bucket_ax.bar_label(b, color=self.text_color)
         self.canvas.draw()
 
-<<<<<<< HEAD
     def __get_concept_stats(self, advanced_checks: bool, wait_time: float):
-=======
-    def __get_concept_stats(self, advanced_checks: bool, waittime: float):
->>>>>>> 57f9289c
         if not os.path.isdir(self.concept.path):
             print(f"Unable to get statistics for invalid concept path: {self.concept.path}")
             return
@@ -777,11 +773,7 @@
         self.concept_stats_tab.after(0, self.__disable_scan_buttons)
         subfolders = [self.concept.path]
 
-<<<<<<< HEAD
         stats_dict = concept_stats.init_concept_stats(advanced_checks)
-=======
-        stats_dict = concept_stats.init_concept_stats(self.concept, advanced_checks)
->>>>>>> 57f9289c
         for path in subfolders:
             if self.cancel_scan_flag.is_set() or time.perf_counter() - start_time > wait_time:
                 break
@@ -789,26 +781,10 @@
             if self.concept.include_subdirectories and not self.cancel_scan_flag.is_set():     #add all subfolders of current directory to for loop
                 subfolders.extend([f for f in os.scandir(path) if f.is_dir()])
             self.concept.concept_stats = stats_dict
-<<<<<<< HEAD
-=======
-            #cancel and set init stats if longer than waiting time or cancel flag set
-            if (time.perf_counter() - start_time) > waittime or self.cancel_scan_flag.is_set():
-                stats_dict = concept_stats.init_concept_stats(self.concept, advanced_checks)
-                stats_dict["processing_time"] = time.perf_counter() - start_time
-                self.concept.concept_stats = stats_dict
-                self.cancel_scan_flag.clear()
-                self.concept_stats_tab.after(0, self.__enable_scan_buttons)
-                break
->>>>>>> 57f9289c
             #update GUI approx every half second
             if time.perf_counter() > (last_update + 0.5):
                 last_update = time.perf_counter()
                 self.concept_stats_tab.after(0, self.__update_concept_stats)
-<<<<<<< HEAD
-=======
-                # self.__update_concept_stats()
-                # self.concept_stats_tab.update()
->>>>>>> 57f9289c
 
         self.cancel_scan_flag.clear()
         self.concept_stats_tab.after(0, self.__enable_scan_buttons)
